/***************************** BEGIN LICENSE BLOCK ***************************

The contents of this file are subject to the Mozilla Public License, v. 2.0.
If a copy of the MPL was not distributed with this file, You can obtain one
at http://mozilla.org/MPL/2.0/.

Software distributed under the License is distributed on an "AS IS" basis,
WITHOUT WARRANTY OF ANY KIND, either express or implied. See the License
for the specific language governing rights and limitations under the License.
 
The Initial Developer is Botts Innovative Research Inc. Portions created by the Initial
Developer are Copyright (C) 2014 the Initial Developer. All Rights Reserved.
 
******************************* END LICENSE BLOCK ***************************/

package org.sensorhub.impl.sensor.axis;

import net.opengis.swe.v20.DataBlock;
import net.opengis.swe.v20.DataComponent;
import org.sensorhub.api.common.CommandStatus;
import org.sensorhub.api.sensor.SensorException;
import org.sensorhub.impl.sensor.AbstractSensorControl;
import org.vast.data.DataRecordImpl;
<<<<<<< HEAD
import org.vast.util.DateTime;

/**
 * <p>
 * Implementation of sensor interface for generic Axis Cameras using IP
 * protocol
 * </p>
 *
 * <p>
 * Copyright (c) 2014
 * </p>
 * 
 * @author Mike Botts <mike.botts@botts-inc.com>
 * @since October 30, 2014
 */
=======
>>>>>>> 02931f6e


public class AxisPtzControl extends AbstractSensorControl<AxisCameraDriver>
{
	DataComponent commandData;
    
    
    protected AxisPtzControl(AxisCameraDriver driver)
    {
        super(driver);
    }
    
    
    protected void init()
    {
        // first check for taskable parameters (e.g. PTZ, zoom, etc.)
    	    	
    	
    	
        // build command message structure from IP queries
        this.commandData = new DataRecordImpl(6);
        
        
    }


    @Override
    public DataComponent getCommandDescription()
    {
        // TODO Auto-generated method stub
        return null;
    }


    @Override
    public CommandStatus execCommand(DataBlock command) throws SensorException
    {
        // TODO Auto-generated method stub
        return null;
    }

}<|MERGE_RESOLUTION|>--- conflicted
+++ resolved
@@ -1,44 +1,41 @@
-/***************************** BEGIN LICENSE BLOCK ***************************
-
-The contents of this file are subject to the Mozilla Public License, v. 2.0.
-If a copy of the MPL was not distributed with this file, You can obtain one
-at http://mozilla.org/MPL/2.0/.
-
-Software distributed under the License is distributed on an "AS IS" basis,
-WITHOUT WARRANTY OF ANY KIND, either express or implied. See the License
-for the specific language governing rights and limitations under the License.
- 
-The Initial Developer is Botts Innovative Research Inc. Portions created by the Initial
-Developer are Copyright (C) 2014 the Initial Developer. All Rights Reserved.
- 
-******************************* END LICENSE BLOCK ***************************/
-
+/***************************** BEGIN LICENSE BLOCK ***************************
+
+The contents of this file are subject to the Mozilla Public License, v. 2.0.
+If a copy of the MPL was not distributed with this file, You can obtain one
+at http://mozilla.org/MPL/2.0/.
+
+Software distributed under the License is distributed on an "AS IS" basis,
+WITHOUT WARRANTY OF ANY KIND, either express or implied. See the License
+for the specific language governing rights and limitations under the License.
+ 
+The Initial Developer is Botts Innovative Research Inc. Portions created by the Initial
+Developer are Copyright (C) 2014 the Initial Developer. All Rights Reserved.
+ 
+******************************* END LICENSE BLOCK ***************************/
+
 package org.sensorhub.impl.sensor.axis;
 
 import net.opengis.swe.v20.DataBlock;
 import net.opengis.swe.v20.DataComponent;
 import org.sensorhub.api.common.CommandStatus;
 import org.sensorhub.api.sensor.SensorException;
-import org.sensorhub.impl.sensor.AbstractSensorControl;
+import org.sensorhub.impl.sensor.AbstractSensorControl;
 import org.vast.data.DataRecordImpl;
-<<<<<<< HEAD
-import org.vast.util.DateTime;
+
+/**
+ * <p>
+ * Implementation of sensor interface for generic Axis Cameras using IP
+ * protocol
+ * </p>
+ *
+ * <p>
+ * Copyright (c) 2014
+ * </p>
+ * 
+ * @author Mike Botts <mike.botts@botts-inc.com>
+ * @since October 30, 2014
+ */
 
-/**
- * <p>
- * Implementation of sensor interface for generic Axis Cameras using IP
- * protocol
- * </p>
- *
- * <p>
- * Copyright (c) 2014
- * </p>
- * 
- * @author Mike Botts <mike.botts@botts-inc.com>
- * @since October 30, 2014
- */
-=======
->>>>>>> 02931f6e
 
 
 public class AxisPtzControl extends AbstractSensorControl<AxisCameraDriver>
@@ -62,22 +59,22 @@
         this.commandData = new DataRecordImpl(6);
         
         
-    }
-
-
-    @Override
-    public DataComponent getCommandDescription()
-    {
-        // TODO Auto-generated method stub
-        return null;
-    }
-
-
-    @Override
-    public CommandStatus execCommand(DataBlock command) throws SensorException
-    {
-        // TODO Auto-generated method stub
-        return null;
-    }
+    }
+
+
+    @Override
+    public DataComponent getCommandDescription()
+    {
+        // TODO Auto-generated method stub
+        return null;
+    }
+
+
+    @Override
+    public CommandStatus execCommand(DataBlock command) throws SensorException
+    {
+        // TODO Auto-generated method stub
+        return null;
+    }
 
 }