/***************************** BEGIN LICENSE BLOCK ***************************

The contents of this file are subject to the Mozilla Public License, v. 2.0.
If a copy of the MPL was not distributed with this file, You can obtain one
at http://mozilla.org/MPL/2.0/.

Software distributed under the License is distributed on an "AS IS" basis,
WITHOUT WARRANTY OF ANY KIND, either express or implied. See the License
for the specific language governing rights and limitations under the License.
 
The Initial Developer is Sensia Software LLC. Portions created by the Initial
Developer are Copyright (C) 2014 the Initial Developer. All Rights Reserved.
 
******************************* END LICENSE BLOCK ***************************/

package org.sensorhub.impl.sensor.android;

import net.opengis.swe.v20.DataBlock;
import net.opengis.swe.v20.DataComponent;
import net.opengis.swe.v20.DataEncoding;
import org.sensorhub.api.sensor.SensorException;
import org.sensorhub.impl.sensor.AbstractSensorOutput;
import org.slf4j.Logger;
import org.slf4j.LoggerFactory;
import org.vast.data.TextEncodingImpl;
import android.hardware.Sensor;
import android.hardware.SensorEventListener;
import android.hardware.SensorManager;


/**
 * <p>
 * Abstract base for data interfaces connecting to Android sensor API
 * </p>
 *
 * <p>Copyright (c) 2015</p>
 * @author Alexandre Robin <alex.robin@sensiasoftware.com>
 * @since Jan 18, 2015
 */
public abstract class AndroidSensorOutput extends AbstractSensorOutput<AndroidSensorsDriver> implements IAndroidOutput, SensorEventListener
{
    // keep logger name short because in LogCat it's max 23 chars
    protected static final Logger log = LoggerFactory.getLogger(AndroidSensorOutput.class.getSimpleName());
        
    SensorManager sensorManager;
    Sensor sensor;
    String name;
    boolean enabled;
    DataBlock latestRecord;
    DataComponent dataStruct;
<<<<<<< HEAD
    int samplingPeriod;
=======
    double samplingPeriod;
>>>>>>> a3b7f3d1
    long systemTimeOffset = -1L;
    
    
    protected AndroidSensorOutput(AndroidSensorsDriver parentModule, SensorManager aSensorManager, Sensor aSensor)
    {
        super(parentModule);
        this.sensorManager = aSensorManager;
        this.sensor = aSensor;
        this.name = sensor.getName().replaceAll(" ", "_") + "_data";
<<<<<<< HEAD
        log.debug("Using sensor " + sensor.getName());
=======
>>>>>>> a3b7f3d1
    }
    
    
    @Override
    public String getName()
    {
        return name;
    }
    
    
    @Override
    public void init()
    {
<<<<<<< HEAD
        // max 100Hz events
        samplingPeriod = Math.max(sensor.getMinDelay(), 100000);
        sensorManager.registerListener(this, sensor, samplingPeriod);
=======
        // max 10Hz events
        int rateUs = Math.max(sensor.getMinDelay(), 100000);
        samplingPeriod = rateUs / 1e6;
        sensorManager.registerListener(this, sensor, rateUs);
>>>>>>> a3b7f3d1
    }
    
    
    @Override
    public void stop()
    {
        sensorManager.unregisterListener(this);
    }


    @Override
    public double getAverageSamplingPeriod()
    {
        return samplingPeriod;
    }


    @Override
    public DataComponent getRecordDescription()
    {
        return dataStruct;
    }


    @Override
    public DataEncoding getRecommendedEncoding()
    {
        return new TextEncodingImpl(",", "\n");
    }

    
    @Override
    public DataBlock getLatestRecord() throws SensorException
    {
        return latestRecord;
    }
    
    
    @Override
    public double getLatestRecordTime()
    {
        if (latestRecord != null)
            return latestRecord.getDoubleValue(0);
        
        return Double.NaN;
    }
    
    
    protected final double getJulianTimeStamp(long sensorTimeStampNanos)
    {
        long sensorTimeMillis = sensorTimeStampNanos / 1000000;
        
        if (systemTimeOffset < 0)
            systemTimeOffset = System.currentTimeMillis() - sensorTimeMillis;
            
        return (systemTimeOffset + sensorTimeMillis) / 1000.;
    }
}<|MERGE_RESOLUTION|>--- conflicted
+++ resolved
@@ -1,31 +1,31 @@
-/***************************** BEGIN LICENSE BLOCK ***************************
-
-The contents of this file are subject to the Mozilla Public License, v. 2.0.
-If a copy of the MPL was not distributed with this file, You can obtain one
-at http://mozilla.org/MPL/2.0/.
-
-Software distributed under the License is distributed on an "AS IS" basis,
-WITHOUT WARRANTY OF ANY KIND, either express or implied. See the License
-for the specific language governing rights and limitations under the License.
- 
-The Initial Developer is Sensia Software LLC. Portions created by the Initial
-Developer are Copyright (C) 2014 the Initial Developer. All Rights Reserved.
- 
-******************************* END LICENSE BLOCK ***************************/
-
+/***************************** BEGIN LICENSE BLOCK ***************************
+
+The contents of this file are subject to the Mozilla Public License, v. 2.0.
+If a copy of the MPL was not distributed with this file, You can obtain one
+at http://mozilla.org/MPL/2.0/.
+
+Software distributed under the License is distributed on an "AS IS" basis,
+WITHOUT WARRANTY OF ANY KIND, either express or implied. See the License
+for the specific language governing rights and limitations under the License.
+ 
+The Initial Developer is Sensia Software LLC. Portions created by the Initial
+Developer are Copyright (C) 2014 the Initial Developer. All Rights Reserved.
+ 
+******************************* END LICENSE BLOCK ***************************/
+
 package org.sensorhub.impl.sensor.android;
 
-import net.opengis.swe.v20.DataBlock;
-import net.opengis.swe.v20.DataComponent;
-import net.opengis.swe.v20.DataEncoding;
+import net.opengis.swe.v20.DataBlock;
+import net.opengis.swe.v20.DataComponent;
+import net.opengis.swe.v20.DataEncoding;
 import org.sensorhub.api.sensor.SensorException;
-import org.sensorhub.impl.sensor.AbstractSensorOutput;
-import org.slf4j.Logger;
-import org.slf4j.LoggerFactory;
-import org.vast.data.TextEncodingImpl;
+import org.sensorhub.impl.sensor.AbstractSensorOutput;
+import org.slf4j.Logger;
+import org.slf4j.LoggerFactory;
+import org.vast.data.TextEncodingImpl;
 import android.hardware.Sensor;
 import android.hardware.SensorEventListener;
-import android.hardware.SensorManager;
+import android.hardware.SensorManager;
 
 
 /**
@@ -37,65 +37,51 @@
  * @author Alexandre Robin <alex.robin@sensiasoftware.com>
  * @since Jan 18, 2015
  */
-public abstract class AndroidSensorOutput extends AbstractSensorOutput<AndroidSensorsDriver> implements IAndroidOutput, SensorEventListener
-{
-    // keep logger name short because in LogCat it's max 23 chars
-    protected static final Logger log = LoggerFactory.getLogger(AndroidSensorOutput.class.getSimpleName());
-        
-    SensorManager sensorManager;
-    Sensor sensor;
-    String name;
-    boolean enabled;
-    DataBlock latestRecord;
-    DataComponent dataStruct;
-<<<<<<< HEAD
-    int samplingPeriod;
-=======
-    double samplingPeriod;
->>>>>>> a3b7f3d1
-    long systemTimeOffset = -1L;
-    
-    
-    protected AndroidSensorOutput(AndroidSensorsDriver parentModule, SensorManager aSensorManager, Sensor aSensor)
-    {
-        super(parentModule);
-        this.sensorManager = aSensorManager;
-        this.sensor = aSensor;
-        this.name = sensor.getName().replaceAll(" ", "_") + "_data";
-<<<<<<< HEAD
-        log.debug("Using sensor " + sensor.getName());
-=======
->>>>>>> a3b7f3d1
+public abstract class AndroidSensorOutput extends AbstractSensorOutput<AndroidSensorsDriver> implements IAndroidOutput, SensorEventListener
+{
+    // keep logger name short because in LogCat it's max 23 chars
+    protected static final Logger log = LoggerFactory.getLogger(AndroidSensorOutput.class.getSimpleName());
+        
+    SensorManager sensorManager;
+    Sensor sensor;
+    String name;
+    boolean enabled;
+    DataBlock latestRecord;
+    DataComponent dataStruct;
+    double samplingPeriod;
+    long systemTimeOffset = -1L;
+    
+    
+    protected AndroidSensorOutput(AndroidSensorsDriver parentModule, SensorManager aSensorManager, Sensor aSensor)
+    {
+        super(parentModule);
+        this.sensorManager = aSensorManager;
+        this.sensor = aSensor;
+        this.name = sensor.getName().replaceAll(" ", "_") + "_data";
     }
     
     
-    @Override
-    public String getName()
-    {
-        return name;
-    }
-    
-    
-    @Override
+    @Override
+    public String getName()
+    {
+        return name;
+    }
+    
+    
+    @Override
     public void init()
-    {
-<<<<<<< HEAD
-        // max 100Hz events
-        samplingPeriod = Math.max(sensor.getMinDelay(), 100000);
-        sensorManager.registerListener(this, sensor, samplingPeriod);
-=======
-        // max 10Hz events
+    {
+        // max 10Hz events
         int rateUs = Math.max(sensor.getMinDelay(), 100000);
-        samplingPeriod = rateUs / 1e6;
+        samplingPeriod = rateUs / 1e6;
         sensorManager.registerListener(this, sensor, rateUs);
->>>>>>> a3b7f3d1
-    }
-    
-    
-    @Override
-    public void stop()
-    {
-        sensorManager.unregisterListener(this);
+    }
+    
+    
+    @Override
+    public void stop()
+    {
+        sensorManager.unregisterListener(this);
     }
 
 
@@ -112,38 +98,38 @@
         return dataStruct;
     }
 
-
-    @Override
-    public DataEncoding getRecommendedEncoding()
-    {
-        return new TextEncodingImpl(",", "\n");
-    }
-
+
+    @Override
+    public DataEncoding getRecommendedEncoding()
+    {
+        return new TextEncodingImpl(",", "\n");
+    }
+
     
     @Override
     public DataBlock getLatestRecord() throws SensorException
     {
         return latestRecord;
-    }
-    
-    
-    @Override
-    public double getLatestRecordTime()
-    {
-        if (latestRecord != null)
-            return latestRecord.getDoubleValue(0);
-        
-        return Double.NaN;
-    }
-    
-    
-    protected final double getJulianTimeStamp(long sensorTimeStampNanos)
-    {
-        long sensorTimeMillis = sensorTimeStampNanos / 1000000;
-        
-        if (systemTimeOffset < 0)
-            systemTimeOffset = System.currentTimeMillis() - sensorTimeMillis;
-            
-        return (systemTimeOffset + sensorTimeMillis) / 1000.;
-    }
+    }
+    
+    
+    @Override
+    public double getLatestRecordTime()
+    {
+        if (latestRecord != null)
+            return latestRecord.getDoubleValue(0);
+        
+        return Double.NaN;
+    }
+    
+    
+    protected final double getJulianTimeStamp(long sensorTimeStampNanos)
+    {
+        long sensorTimeMillis = sensorTimeStampNanos / 1000000;
+        
+        if (systemTimeOffset < 0)
+            systemTimeOffset = System.currentTimeMillis() - sensorTimeMillis;
+            
+        return (systemTimeOffset + sensorTimeMillis) / 1000.;
+    }
 }